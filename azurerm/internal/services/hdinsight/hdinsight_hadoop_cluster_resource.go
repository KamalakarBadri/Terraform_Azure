--- conflicted
+++ resolved
@@ -408,11 +408,7 @@
 
 		monitor, err := extensionsClient.GetMonitoringStatus(ctx, resourceGroup, name)
 		if err != nil {
-<<<<<<< HEAD
-			return fmt.Errorf("reading monitor configuration for HDInsight Hadoop Cluster %q (Resource Group %q): %+v", name, resourceGroup, err)
-=======
 			return fmt.Errorf("failure reading monitor configuration for HDInsight Hadoop Cluster %q (Resource Group %q): %+v", name, resourceGroup, err)
->>>>>>> 31c61881
 		}
 
 		d.Set("monitor", flattenHDInsightMonitoring(monitor))
