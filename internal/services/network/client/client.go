--- conflicted
+++ resolved
@@ -13,80 +13,11 @@
 )
 
 type Client struct {
-<<<<<<< HEAD
-	ApplicationGatewaysClient                *network.ApplicationGatewaysClient
-	ApplicationSecurityGroupsClient          *applicationsecuritygroups.ApplicationSecurityGroupsClient
-	BastionHostsClient                       *bastionhosts.BastionHostsClient
-	ConfigurationPolicyGroupClient           *network.ConfigurationPolicyGroupsClient
-	ConnectionMonitorsClient                 *connectionmonitors.ConnectionMonitorsClient
-	CustomIPPrefixesClient                   *network.CustomIPPrefixesClient
-	DDOSProtectionPlansClient                *network.DdosProtectionPlansClient
-	ExpressRouteAuthsClient                  *network.ExpressRouteCircuitAuthorizationsClient
-	ExpressRouteCircuitsClient               *network.ExpressRouteCircuitsClient
-	ExpressRouteCircuitConnectionClient      *network.ExpressRouteCircuitConnectionsClient
-	ExpressRouteConnectionsClient            *network.ExpressRouteConnectionsClient
-	ExpressRouteGatewaysClient               *network.ExpressRouteGatewaysClient
-	ExpressRoutePeeringsClient               *network.ExpressRouteCircuitPeeringsClient
-	ExpressRoutePortsClient                  *network.ExpressRoutePortsClient
-	ExpressRoutePortAuthorizationsClient     *network.ExpressRoutePortAuthorizationsClient
-	FlowLogsClient                           *flowlogs.FlowLogsClient
-	HubRouteTableClient                      *network.HubRouteTablesClient
-	HubVirtualNetworkConnectionClient        *network.HubVirtualNetworkConnectionsClient
-	InterfacesClient                         *network.InterfacesClient
-	IPGroupsClient                           *network.IPGroupsClient
-	LocalNetworkGatewaysClient               *network.LocalNetworkGatewaysClient
-	ManagersClient                           *networkmanagers.NetworkManagersClient
-	ManagerAdminRulesClient                  *adminrules.AdminRulesClient
-	ManagerAdminRuleCollectionsClient        *adminrulecollections.AdminRuleCollectionsClient
-	ManagerConnectivityConfigurationsClient  *connectivityconfigurations.ConnectivityConfigurationsClient
-	ManagerConnectionsClient                 *networkmanagerconnections.NetworkManagerConnectionsClient
-	ManagerNetworkGroupsClient               *networkgroups.NetworkGroupsClient
-	ManagerScopeConnectionsClient            *scopeconnections.ScopeConnectionsClient
-	ManagerSecurityAdminConfigurationsClient *securityadminconfigurations.SecurityAdminConfigurationsClient
-	ManagerStaticMembersClient               *staticmembers.StaticMembersClient
-	NatRuleClient                            *network.NatRulesClient
-	PointToSiteVpnGatewaysClient             *network.P2sVpnGatewaysClient
-	ProfileClient                            *network.ProfilesClient
-	PacketCapturesClient                     *network.PacketCapturesClient
-	PrivateEndpointClient                    *privateendpoints.PrivateEndpointsClient
-	PublicIPsClient                          *network.PublicIPAddressesClient
-	PublicIPPrefixesClient                   *network.PublicIPPrefixesClient
-	RouteMapsClient                          *network.RouteMapsClient
-	RoutesClient                             *routes.RoutesClient
-	RouteFiltersClient                       *routefilters.RouteFiltersClient
-	RouteTablesClient                        *routetables.RouteTablesClient
-	SecurityGroupClient                      *network.SecurityGroupsClient
-	SecurityPartnerProviderClient            *network.SecurityPartnerProvidersClient
-	SecurityRuleClient                       *securityrules.SecurityRulesClient
-	ServiceEndpointPoliciesClient            *network.ServiceEndpointPoliciesClient
-	ServiceEndpointPolicyDefinitionsClient   *network.ServiceEndpointPolicyDefinitionsClient
-	ServiceTagsClient                        *network.ServiceTagsClient
-	SubnetsClient                            *network.SubnetsClient
-	NatGatewayClient                         *network.NatGatewaysClient
-	VirtualHubBgpConnectionClient            *network.VirtualHubBgpConnectionClient
-	VirtualHubIPClient                       *network.VirtualHubIPConfigurationClient
-	VnetGatewayConnectionsClient             *network.VirtualNetworkGatewayConnectionsClient
-	VnetGatewayNatRuleClient                 *network.VirtualNetworkGatewayNatRulesClient
-	VnetGatewayClient                        *network.VirtualNetworkGatewaysClient
-	VnetClient                               *network.VirtualNetworksClient
-	VnetPeeringsClient                       *network.VirtualNetworkPeeringsClient
-	VirtualWanClient                         *network.VirtualWansClient
-	VirtualHubClient                         *network.VirtualHubsClient
-	VpnConnectionsClient                     *network.VpnConnectionsClient
-	VpnGatewaysClient                        *network.VpnGatewaysClient
-	VpnServerConfigurationsClient            *network.VpnServerConfigurationsClient
-	VpnSitesClient                           *network.VpnSitesClient
-	WatcherClient                            *network.WatchersClient
-	WebApplicationFirewallPoliciesClient     *network.WebApplicationFirewallPoliciesClient
-	PrivateDnsZoneGroupClient                *network.PrivateDNSZoneGroupsClient
-	PrivateLinkServiceClient                 *network.PrivateLinkServicesClient
-	ServiceAssociationLinkClient             *network.ServiceAssociationLinksClient
-	ResourceNavigationLinkClient             *network.ResourceNavigationLinksClient
-=======
 	*network_2023_02_01.Client
 
 	ApplicationGatewaysClient              *network.ApplicationGatewaysClient
 	ConfigurationPolicyGroupClient         *network.ConfigurationPolicyGroupsClient
+	CustomIPPrefixesClient                 *network.CustomIPPrefixesClient
 	DDOSProtectionPlansClient              *network.DdosProtectionPlansClient
 	ExpressRouteAuthsClient                *network.ExpressRouteCircuitAuthorizationsClient
 	ExpressRouteCircuitsClient             *network.ExpressRouteCircuitsClient
@@ -133,7 +64,6 @@
 	VpnServerConfigurationsClient          *network.VpnServerConfigurationsClient
 	VpnSitesClient                         *network.VpnSitesClient
 	WatcherClient                          *network.WatchersClient
->>>>>>> 0c65995b
 }
 
 func NewClient(o *common.ClientOptions) (*Client, error) {
@@ -143,18 +73,9 @@
 	configurationPolicyGroupClient := network.NewConfigurationPolicyGroupsClientWithBaseURI(o.ResourceManagerEndpoint, o.SubscriptionId)
 	o.ConfigureClient(&configurationPolicyGroupClient.Client, o.ResourceManagerAuthorizer)
 
-<<<<<<< HEAD
-	ConnectionMonitorsClient, err := connectionmonitors.NewConnectionMonitorsClientWithBaseURI(o.Environment.ResourceManager)
-	if err != nil {
-		return nil, fmt.Errorf("building connection monitors client: %+v", err)
-	}
-	o.Configure(ConnectionMonitorsClient.Client, o.Authorizers.ResourceManager)
-
 	customIpPrefixesClient := network.NewCustomIPPrefixesClient(o.SubscriptionId)
 	o.ConfigureClient(&customIpPrefixesClient.Client, o.ResourceManagerAuthorizer)
 
-=======
->>>>>>> 0c65995b
 	DDOSProtectionPlansClient := network.NewDdosProtectionPlansClientWithBaseURI(o.ResourceManagerEndpoint, o.SubscriptionId)
 	o.ConfigureClient(&DDOSProtectionPlansClient.Client, o.ResourceManagerAuthorizer)
 
@@ -301,80 +222,11 @@
 	}
 
 	return &Client{
-<<<<<<< HEAD
-		ApplicationGatewaysClient:                &ApplicationGatewaysClient,
-		ApplicationSecurityGroupsClient:          ApplicationSecurityGroupsClient,
-		BastionHostsClient:                       BastionHostsClient,
-		ConfigurationPolicyGroupClient:           &configurationPolicyGroupClient,
-		ConnectionMonitorsClient:                 ConnectionMonitorsClient,
-		CustomIPPrefixesClient:                   &customIpPrefixesClient,
-		DDOSProtectionPlansClient:                &DDOSProtectionPlansClient,
-		ExpressRouteAuthsClient:                  &ExpressRouteAuthsClient,
-		ExpressRouteCircuitsClient:               &ExpressRouteCircuitsClient,
-		ExpressRouteCircuitConnectionClient:      &ExpressRouteCircuitConnectionClient,
-		ExpressRouteConnectionsClient:            &ExpressRouteConnectionsClient,
-		ExpressRouteGatewaysClient:               &ExpressRouteGatewaysClient,
-		ExpressRoutePeeringsClient:               &ExpressRoutePeeringsClient,
-		ExpressRoutePortsClient:                  &ExpressRoutePortsClient,
-		ExpressRoutePortAuthorizationsClient:     &ExpressRoutePortAuthorizationsClient,
-		FlowLogsClient:                           FlowLogsClient,
-		HubRouteTableClient:                      &HubRouteTableClient,
-		HubVirtualNetworkConnectionClient:        &HubVirtualNetworkConnectionClient,
-		InterfacesClient:                         &InterfacesClient,
-		IPGroupsClient:                           &IpGroupsClient,
-		LocalNetworkGatewaysClient:               &LocalNetworkGatewaysClient,
-		ManagersClient:                           ManagersClient,
-		ManagerAdminRulesClient:                  ManagerAdminRulesClient,
-		ManagerAdminRuleCollectionsClient:        ManagerAdminRuleCollectionsClient,
-		ManagerConnectivityConfigurationsClient:  ManagerConnectivityConfigurationsClient,
-		ManagerConnectionsClient:                 ManagerConnectionsClient,
-		ManagerNetworkGroupsClient:               ManagerNetworkGroupsClient,
-		ManagerScopeConnectionsClient:            ManagerScopeConnectionsClient,
-		ManagerSecurityAdminConfigurationsClient: ManagerSecurityAdminConfigurationsClient,
-		ManagerStaticMembersClient:               ManagerStaticMembersClient,
-		NatRuleClient:                            &NatRuleClient,
-		PointToSiteVpnGatewaysClient:             &pointToSiteVpnGatewaysClient,
-		ProfileClient:                            &ProfileClient,
-		PacketCapturesClient:                     &PacketCapturesClient,
-		PrivateEndpointClient:                    PrivateEndpointClient,
-		PublicIPsClient:                          &PublicIPsClient,
-		PublicIPPrefixesClient:                   &PublicIPPrefixesClient,
-		RouteMapsClient:                          &RouteMapsClient,
-		RoutesClient:                             RoutesClient,
-		RouteFiltersClient:                       RouteFiltersClient,
-		RouteTablesClient:                        RouteTablesClient,
-		SecurityGroupClient:                      &SecurityGroupClient,
-		SecurityPartnerProviderClient:            &SecurityPartnerProviderClient,
-		SecurityRuleClient:                       SecurityRuleClient,
-		ServiceEndpointPoliciesClient:            &ServiceEndpointPoliciesClient,
-		ServiceEndpointPolicyDefinitionsClient:   &ServiceEndpointPolicyDefinitionsClient,
-		ServiceTagsClient:                        &ServiceTagsClient,
-		SubnetsClient:                            &SubnetsClient,
-		NatGatewayClient:                         &NatGatewayClient,
-		VirtualHubBgpConnectionClient:            &VirtualHubBgpConnectionClient,
-		VirtualHubIPClient:                       &VirtualHubIPClient,
-		VnetGatewayConnectionsClient:             &VnetGatewayConnectionsClient,
-		VnetGatewayNatRuleClient:                 &VnetGatewayNatRuleClient,
-		VnetGatewayClient:                        &VnetGatewayClient,
-		VnetClient:                               &VnetClient,
-		VnetPeeringsClient:                       &VnetPeeringsClient,
-		VirtualWanClient:                         &VirtualWanClient,
-		VirtualHubClient:                         &VirtualHubClient,
-		VpnConnectionsClient:                     &vpnConnectionsClient,
-		VpnGatewaysClient:                        &vpnGatewaysClient,
-		VpnServerConfigurationsClient:            &vpnServerConfigurationsClient,
-		VpnSitesClient:                           &vpnSitesClient,
-		WatcherClient:                            &WatcherClient,
-		WebApplicationFirewallPoliciesClient:     &WebApplicationFirewallPoliciesClient,
-		PrivateDnsZoneGroupClient:                &PrivateDnsZoneGroupClient,
-		PrivateLinkServiceClient:                 &PrivateLinkServiceClient,
-		ServiceAssociationLinkClient:             &ServiceAssociationLinkClient,
-		ResourceNavigationLinkClient:             &ResourceNavigationLinkClient,
-=======
 		Client: client,
 
 		ApplicationGatewaysClient:              &ApplicationGatewaysClient,
 		ConfigurationPolicyGroupClient:         &configurationPolicyGroupClient,
+		CustomIPPrefixesClient:                 &customIpPrefixesClient,
 		DDOSProtectionPlansClient:              &DDOSProtectionPlansClient,
 		ExpressRouteAuthsClient:                &ExpressRouteAuthsClient,
 		ExpressRouteCircuitsClient:             &ExpressRouteCircuitsClient,
@@ -421,6 +273,5 @@
 		PrivateLinkServiceClient:               &PrivateLinkServiceClient,
 		ServiceAssociationLinkClient:           &ServiceAssociationLinkClient,
 		ResourceNavigationLinkClient:           &ResourceNavigationLinkClient,
->>>>>>> 0c65995b
 	}, nil
 }